ci:
    skip: [format-xmllint, markdownlint, actionlint]

default_language_version:
  ruby: 2.7.2

repos:
  # Standard hooks
  - repo: https://github.com/pre-commit/pre-commit-hooks
    rev: v4.6.0
    hooks:
      - id: check-added-large-files
      - id: check-ast
      - id: check-builtin-literals
      - id: check-byte-order-marker
      - id: check-case-conflict
      - id: check-docstring-first
      - id: check-executables-have-shebangs
      - id: check-json
      - id: check-merge-conflict
      - id: check-symlinks
      - id: check-toml
      - id: check-vcs-permalinks
      - id: check-xml
      - id: check-yaml
        args: ['--allow-multiple-documents']
        exclude: moveitpy_simple/moveit_configs_utils/test/parameters_template.yaml
      - id: debug-statements
      - id: destroyed-symlinks
      - id: detect-private-key
      - id: end-of-file-fixer
      - id: fix-byte-order-marker
      - id: forbid-new-submodules
      - id: mixed-line-ending
      - id: name-tests-test
      - id: pretty-format-json
        args: ['--autofix']
      - id: requirements-txt-fixer
      - id: sort-simple-yaml
      - id: trailing-whitespace
<<<<<<< HEAD
  # Python
  - repo: https://github.com/psf/black
    rev: 24.8.0
    hooks:
      - id: black
  - repo: https://github.com/astral-sh/ruff-pre-commit
    rev: v0.6.8
=======
  - repo: https://github.com/astral-sh/ruff-pre-commit
    rev: v0.6.7
>>>>>>> 95de9144
    hooks:
      - id: ruff
        args: ['--output-format=full', '--fix', '--config', 'pyproject.toml']
      - id: ruff-format
  # Spelling
  - repo: https://github.com/codespell-project/codespell
    rev: v2.3.0
    hooks:
      - id: codespell
        args: ['--write-changes',
               '--ignore-words=.github/codespell/words',
               '--exclude-file=.github/codespell/ignorelines',
               '--skip=.github/cspell/*.txt']
  # Docker
  - repo: https://github.com/hadolint/hadolint
    rev: v2.13.0-beta
    hooks:
      - id: hadolint-docker
        args: ['--config', '.github/hadolint/hadolint.yaml']
  # XML
  - repo: https://github.com/lsst-ts/pre-commit-xmllint
    rev: 6f36260b537bf9a42b6ea5262c915ae50786296e
    hooks:
      - id: format-xmllint
  # Markdown
  - repo: https://github.com/markdownlint/markdownlint
    rev: v0.12.0
    hooks:
    - id: markdownlint
      args: ['--rules', '~MD013']
  # Github Actions
  - repo: https://github.com/s-weigand/pre-commit_mirrors-actionlint
    rev: v1.6.24
    hooks:
      - id: actionlint<|MERGE_RESOLUTION|>--- conflicted
+++ resolved
@@ -38,18 +38,9 @@
       - id: requirements-txt-fixer
       - id: sort-simple-yaml
       - id: trailing-whitespace
-<<<<<<< HEAD
   # Python
-  - repo: https://github.com/psf/black
-    rev: 24.8.0
-    hooks:
-      - id: black
   - repo: https://github.com/astral-sh/ruff-pre-commit
     rev: v0.6.8
-=======
-  - repo: https://github.com/astral-sh/ruff-pre-commit
-    rev: v0.6.7
->>>>>>> 95de9144
     hooks:
       - id: ruff
         args: ['--output-format=full', '--fix', '--config', 'pyproject.toml']
